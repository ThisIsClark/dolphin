--- conflicted
+++ resolved
@@ -320,11 +320,11 @@
     return NotImplemented
 
 
-<<<<<<< HEAD
 def volume_delete(context, storage_id):
     """Delete all the volumes of a device"""
     _volume_get_query(context).filter_by(storage_id=storage_id).delete()
-=======
+
+
 def _pool_get_query(context, session=None):
     return model_query(context, models.Pool, session=session)
 
@@ -338,7 +338,6 @@
         LOG.error(exception.PoolNotFound(id=pool_id))
 
     return result
->>>>>>> 287a3bcc
 
 
 def pool_create(context, values):
@@ -433,10 +432,6 @@
 def pool_get(context, pool_id):
     """Get a pool or raise an exception if it does not exist."""
     return _pool_get(context, pool_id)
-
-
-def _pool_get_query(context, session=None):
-    return model_query(context, models.Pool, session=session)
 
 
 def pool_get_all(context, marker=None, limit=None, sort_keys=None,
@@ -455,6 +450,11 @@
         return query.all()
 
 
+def pool_delete(context, storage_id):
+    """Delete all the pools of a storage device"""
+    _pool_get_query(context).filter_by(storage_id=storage_id).delete()
+
+
 @apply_like_filters(model=models.Pool)
 def _process_pool_info_filters(query, filters):
     """Common filter processing for Pools queries."""
@@ -464,11 +464,6 @@
         query = query.filter_by(**filters)
 
     return query
-
-
-def pool_delete(context, storage_id):
-    """Delete all the pools of a storage device"""
-    _pool_get_query(context).filter_by(storage_id=storage_id).delete()
 
 
 def disk_create(context, values):
